--- conflicted
+++ resolved
@@ -294,15 +294,8 @@
 
 ## 📞 Contacto
 
-<<<<<<< HEAD
-**Autor**: Diego Letelier
-**Proyecto**: Churn Prediction - Telecomunicaciones
-**Versión**: 1.0.0
-**Fecha**: Enero 2024
-=======
 **Autor**: [Diego Letelier]
 **Email**: [dleteliersr@gmail.com]
->>>>>>> 1938a6e3
 
 ---
 *Proyecto desarrollado como parte del portafolio de Data Science y Machine Learning en Producción*
